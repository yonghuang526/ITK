cmake_minimum_required(VERSION 3.10.2 FATAL_ERROR)

set(NIFTI_MAX_VALIDATED_CMAKE_VERSION "3.13.1")
if("${CMAKE_VERSION}" VERSION_LESS_EQUAL "${NIFTI_MAX_VALIDATED_CMAKE_VERSION}")
  # As of 2018-12-04 NIFTI has been validated to build with cmake version 3.13.1 new policies.
  # Set and use the newest cmake policies that are validated to work
  set(NIFTI_CMAKE_POLICY_VERSION "${CMAKE_VERSION}")
else()
  set(NIFTI_CMAKE_POLICY_VERSION "${NIFTI_MAX_VALIDATED_CMAKE_VERSION}")
endif()
cmake_policy(VERSION ${NIFTI_CMAKE_POLICY_VERSION})

set(NIFTI_HOMEPAGE_URL "https://nifti-imaging.github.io")
project(NIFTI
        VERSION 2.1.0
        DESCRIPTION "Niftilib is a set of i/o libraries for reading and writing files in the nifti-1 data format. nifti-1 is a binary file format for storing medical image data, e.g. magnetic resonance image (MRI) and functional MRI (fMRI) brain images."
        LANGUAGES C)

macro(set_if_not_defined var defaultvalue)
# Macro allowing to set a variable to its default value if not already defined.
# The default value is set with:
#  (1) if set, the value environment variable <var>.
#  (2) if set, the value of local variable variable <var>.
#  (3) if none of the above, the value passed as a parameter.
# Setting the optional parameter 'OBFUSCATE' will display 'OBFUSCATED' instead of the real value.
  set(_obfuscate FALSE)
  foreach(arg ${ARGN})
    if(arg STREQUAL "OBFUSCATE")
      set(_obfuscate TRUE)
    endif()
  endforeach()
  if(DEFINED ENV{${var}} AND NOT DEFINED ${var})
    set(_value "$ENV{${var}}")
    if(_obfuscate)
      set(_value "OBFUSCATED")
    endif()
    message(STATUS "Setting '${var}' variable with environment variable value '${_value}'")
    set(${var} $ENV{${var}})
  endif()
  if(NOT DEFINED ${var})
    set(_value "${defaultvalue}")
    if(_obfuscate)
      set(_value "OBFUSCATED")
    endif()
    message(STATUS "Setting '${var}' variable with default value '${_value}'")
    set(${var} "${defaultvalue}")
  endif()
endmacro()

set(CMAKE_INCLUDE_CURRENT_DIR ON)
set(CMAKE_INCLUDE_CURRENT_DIR_IN_INTERFACE ON)


# add option to build shared libraries. The default is OFF to maintain the
# current build behavior
option( BUILD_SHARED_LIBS "Toggle building shared libraries." OFF)

#When including nifti as a subpackage, a prefix is often needed to avoid conflicts with sytem installed libraries.
set_if_not_defined(NIFTI_PACKAGE_PREFIX "")

# Set default shared library version
# This library version will be applied to all libraries in the package
# unless it is not explicitely for a certain lib.
set(NIFTI_SHAREDLIB_VERSION ${NIFTI_VERSION_MAJOR}.${NIFTI_VERSION_MINOR}.${NIFTI_VERSION_PATCH} )
string( REGEX MATCH "^[0-9]+" NIFTI_SHAREDLIB_SOVERSION ${NIFTI_SHAREDLIB_VERSION})
if(BUILD_SHARED_LIBS AND NOT NIFTI_LIBRARY_PROPERTIES)
  set(NIFTI_LIBRARY_PROPERTIES ${DEFAULT_SHARED_LIBS}
    BUILD_SHARED_LIBS TRUE POSITION_INDEPENDENT_CODE TRUE VERSION ${NIFTI_SHAREDLIB_VERSION} SOVERSION ${NIFTI_SHAREDLIB_SOVERSION}
  )
endif()

set_if_not_defined(NIFTI_INSTALL_RUNTIME_DIR "${CMAKE_INSTALL_PREFIX}/bin")
set_if_not_defined(NIFTI_INSTALL_LIBRARY_DIR "${CMAKE_INSTALL_PREFIX}/lib")
set_if_not_defined(NIFTI_INSTALL_INCLUDE_DIR "${CMAKE_INSTALL_PREFIX}/include/nifti")
set_if_not_defined(NIFTI_ZLIB_LIBRARIES "")
if(NOT NIFTI_ZLIB_LIBRARIES) # If using a custom zlib library, skip the find package
  ###  USE AS STAND ALONE PACKAGE
  find_package(ZLIB REQUIRED)
  set(NIFTI_ZLIB_LIBRARIES ${ZLIB_LIBRARIES})
endif()
#message(STATUS "---------------------ZLIB -${NIFTI_ZLIB_LIBRARIES}--")
add_definitions(-DHAVE_ZLIB)
set_if_not_defined(NIFTI_INSTALL_NO_DEVELOPMENT 0)
set_if_not_defined(NIFTI_INSTALL_NO_LIBRARIES 0)

#######################################################################
enable_testing()
include(CTest)
#Needs an if clause and more work before testing can take place.
set_if_not_defined(NIFTI_BUILD_TESTING ${BUILD_TESTING})
if (NIFTI_BUILD_TESTING AND CMAKE_VERSION GREATER_EQUAL 3.11.0) # CMAKE VERSION 3.11.0 needed for fetching data with cmake

  include(FetchContent) # fetch data a configure time to simplify tests
  # If new or changed data is needed, add that data to the https://github.com/NIFTI-Imaging/nifti-test-data repo
  # make a new release, and then update the URL and hash (shasum -a 256 <downloaded tarball>).
  FetchContent_Declare( fetch_testing_data
          URL      https://github.com/NIFTI-Imaging/nifti-test-data/archive/v3.0.0.tar.gz
          URL_HASH SHA256=8a22554ca196f707f7c8cdc102e1a30117cd67da41d269390952683076ffcac8
          )
  FetchContent_GetProperties(fetch_testing_data)
  if(NOT fetch_testing_data)
    set(FETCHCONTENT_QUIET OFF)
    message(STATUS "Downloading testing data... please wait")
    FetchContent_Populate( fetch_testing_data )
    message(STATUS "download complete.")
  endif()
endif()

#######################################################################
add_subdirectory(znzlib)
add_subdirectory(niftilib)

option(USE_NIFTICDF_CODE "Build nifticdf library and tools" ON)
mark_as_advanced(USE_NIFTICDF_CODE)
if(USE_NIFTICDF_CODE)
    add_subdirectory(nifticdf)
endif()

option(NIFTI_BUILD_APPLICATIONS "Build various utility tools" ON)
mark_as_advanced(NIFTI_BUILD_APPLICATIONS)

option(USE_NIFTI2_CODE "Build the nifti2 library and tools" ON)
mark_as_advanced(USE_NIFTI2_CODE)
include(CMakeDependentOption)
cmake_dependent_option(USE_CIFTI_CODE "Build the cifti library and tools" OFF "USE_NIFTI2_CODE" OFF)
mark_as_advanced(USE_CIFTI_CODE)

if( USE_NIFTI2_CODE )
  add_subdirectory(nifti2)
  if( USE_CIFTI_CODE )
    add_subdirectory(cifti)
  endif()
endif()

option(USE_FSL_CODE "If OFF, The copyright of this code is questionable for inclusion with nifti." OFF)
mark_as_advanced(USE_FSL_CODE)
# the order of add_subdirectory is important! fsliolob has to preceed examples
# as otherwise FSLIOLIB_SOURCE_DIR is undefined and hence the examples
# will fail to compile
if(USE_FSL_CODE)
  add_subdirectory(fsliolib)
endif()

set_if_not_defined(NIFTI_INSTALL_EXPORT_NAME "NIFTITargets")
if(NIFTI_INSTALL_EXPORT_NAME EQUAL "NIFTITargets")
  #######################################################################
  # CMake itself and can use some CMake facilities for creating the package files.
  # This allows for find_package(NIFTI 2.1.0 NO_MODULE) to work for pulling in
  # NIFTI libraries into an external project
  include(CMakePackageConfigHelpers)

  write_basic_package_version_file(
        "${CMAKE_CURRENT_BINARY_DIR}/NIFTI/NIFTIConfigVersion.cmake"
        VERSION ${NIFTI_VERSION}
        COMPATIBILITY AnyNewerVersion
  )

  export(EXPORT NIFTITargets
        FILE "${CMAKE_CURRENT_BINARY_DIR}/NIFTI/NIFTITargets.cmake"
        NAMESPACE ${NIFTI_PACKAGE_PREFIX}NIFTI::
        )
  configure_file(cmake/NIFTIConfig.cmake
        "${CMAKE_CURRENT_BINARY_DIR}/NIFTI/NIFTIConfig.cmake"
        COPYONLY
        )

  set(ConfigPackageLocation lib/cmake/NIFTI)
  install(EXPORT NIFTITargets
        FILE          NIFTITargets.cmake
        NAMESPACE     ${NIFTI_PACKAGE_PREFIX}NIFTI::
        DESTINATION   ${ConfigPackageLocation}
        )
  install(FILES
           cmake/NIFTIConfig.cmake
           "${CMAKE_CURRENT_BINARY_DIR}/NIFTI/NIFTIConfigVersion.cmake"
        DESTINATION   ${ConfigPackageLocation}
        COMPONENT     Development
  )
endif()

#######################################################################
<<<<<<< HEAD
# CMake itself and can use some CMake facilities for creating the package files.
# This allows for find_package(NIFTI 2.1.0 NO_MODULE) to work for pulling in
# NIFTI libraries into an external project
include(CMakePackageConfigHelpers)

write_basic_package_version_file(
        "${CMAKE_CURRENT_BINARY_DIR}/NIFTI/NIFTIConfigVersion.cmake"
        VERSION ${NIFTI_VERSION}
        COMPATIBILITY AnyNewerVersion
)

export(EXPORT NIFTITargets
        FILE "${CMAKE_CURRENT_BINARY_DIR}/NIFTI/NIFTITargets.cmake"
        NAMESPACE ${NIFTI_PACKAGE_PREFIX}NIFTI::
        )
configure_file(cmake/NIFTIConfig.cmake
        "${CMAKE_CURRENT_BINARY_DIR}/NIFTI/NIFTIConfig.cmake"
        COPYONLY
        )

set(ConfigPackageLocation lib/cmake/NIFTI)
install(EXPORT NIFTITargets
        FILE          NIFTITargets.cmake
        NAMESPACE     ${NIFTI_PACKAGE_PREFIX}NIFTI::
        DESTINATION   ${ConfigPackageLocation}
        )
install(FILES
           cmake/NIFTIConfig.cmake
           "${CMAKE_CURRENT_BINARY_DIR}/NIFTI/NIFTIConfigVersion.cmake"
        DESTINATION   ${ConfigPackageLocation}
        COMPONENT     Development
)

#######################################################################
=======
>>>>>>> 9c0cdee0
## Add the cpack configuration settings last
option(NIFTI_USE_PACKAGING "Configure the packaging options for NIFTI" OFF)
mark_as_advanced(NIFTI_USE_PACKAGING)
if(NIFTI_USE_PACKAGING)
  include(cmake/NIFTICPackConfig.cmake)
endif()<|MERGE_RESOLUTION|>--- conflicted
+++ resolved
@@ -179,43 +179,6 @@
 endif()
 
 #######################################################################
-<<<<<<< HEAD
-# CMake itself and can use some CMake facilities for creating the package files.
-# This allows for find_package(NIFTI 2.1.0 NO_MODULE) to work for pulling in
-# NIFTI libraries into an external project
-include(CMakePackageConfigHelpers)
-
-write_basic_package_version_file(
-        "${CMAKE_CURRENT_BINARY_DIR}/NIFTI/NIFTIConfigVersion.cmake"
-        VERSION ${NIFTI_VERSION}
-        COMPATIBILITY AnyNewerVersion
-)
-
-export(EXPORT NIFTITargets
-        FILE "${CMAKE_CURRENT_BINARY_DIR}/NIFTI/NIFTITargets.cmake"
-        NAMESPACE ${NIFTI_PACKAGE_PREFIX}NIFTI::
-        )
-configure_file(cmake/NIFTIConfig.cmake
-        "${CMAKE_CURRENT_BINARY_DIR}/NIFTI/NIFTIConfig.cmake"
-        COPYONLY
-        )
-
-set(ConfigPackageLocation lib/cmake/NIFTI)
-install(EXPORT NIFTITargets
-        FILE          NIFTITargets.cmake
-        NAMESPACE     ${NIFTI_PACKAGE_PREFIX}NIFTI::
-        DESTINATION   ${ConfigPackageLocation}
-        )
-install(FILES
-           cmake/NIFTIConfig.cmake
-           "${CMAKE_CURRENT_BINARY_DIR}/NIFTI/NIFTIConfigVersion.cmake"
-        DESTINATION   ${ConfigPackageLocation}
-        COMPONENT     Development
-)
-
-#######################################################################
-=======
->>>>>>> 9c0cdee0
 ## Add the cpack configuration settings last
 option(NIFTI_USE_PACKAGING "Configure the packaging options for NIFTI" OFF)
 mark_as_advanced(NIFTI_USE_PACKAGING)
