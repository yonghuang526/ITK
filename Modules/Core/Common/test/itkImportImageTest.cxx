--- conflicted
+++ resolved
@@ -42,15 +42,12 @@
 
   EXERCISE_BASIC_OBJECT_METHODS( basicImport, ImportImageFilter, ImageSource );
 
-<<<<<<< HEAD
+  ShortImage::Pointer image;
   itk::ImageRegion< Dimension > region;
   itk::ImageRegion< Dimension >::IndexType  index = {{0, 0}};
   itk::ImageRegion< Dimension >::SizeType    size = {{8, 12}};
-=======
-  ShortImage::Pointer image;
-  itk::ImageRegion<2>         region;
-  itk::ImageRegion<2>::IndexType  index = { { 0, 0 } };
-  itk::ImageRegion<2>::SizeType   size = { { 8, 12 } };
+  region.SetIndex( index );
+  region.SetSize( size );
   //local scope to make sure that imported data is not deleted with ImportImageFilter
   // but with the ImportImageContainer is creates.
     {
@@ -73,37 +70,21 @@
 
     const float data4[2] = { 1.0, 1.0 };
     import->SetOrigin(data4);
->>>>>>> aee2c2d8
 
     const itk::SpacePrecisionType * originValue = import->GetOrigin().GetDataPointer();
     std::cout << "import->GetOrigin(): " << originValue << std::endl;
 
-<<<<<<< HEAD
-  import->SetRegion( region );
-  import->SetImportPointer( rawImage, 8*12, true );
-=======
-    region.SetSize(size);
-    region.SetIndex(index);
->>>>>>> aee2c2d8
-
-    import->SetRegion(region);
-    import->SetImportPointer(rawImage, 8 * 12, true);
+    import->SetRegion( region );
+    import->SetImportPointer( rawImage, 8 * 12, true );
     import->Update();
     image = import->GetOutput();
     }
   // Create another filter
-<<<<<<< HEAD
   itk::ShrinkImageFilter< ImportImageFilter::OutputImageType, ShortImage >::Pointer shrink =
     itk::ShrinkImageFilter< ImportImageFilter::OutputImageType, ShortImage >::New();
 
-  shrink->SetInput( import->GetOutput() );
+  shrink->SetInput( image );
   shrink->SetShrinkFactors(2); // Also tested with factors 3 and 4, with 12x12 image
-=======
-  itk::ShrinkImageFilter<ImportImageFilter::OutputImageType, ShortImage >::Pointer shrink;
-  shrink = itk::ShrinkImageFilter<ImportImageFilter::OutputImageType, ShortImage>::New();
-  shrink->SetInput( image );
-  shrink->SetShrinkFactors(2); //Also tested with factors 3 and 4, with 12x12 image
->>>>>>> aee2c2d8
   try
     {
     shrink->Update();
@@ -114,28 +95,6 @@
     return EXIT_FAILURE;
     }
 
-<<<<<<< HEAD
-  // Test the SetVectorMacros and GetVectorMacros
-  const itk::SpacePrecisionType data[2] = {1.0, 1.0};
-  import->SetSpacing(data);
-
-  const float data2[2] = {1.0, 1.0};
-  import->SetSpacing(data2);
-
-  const itk::SpacePrecisionType * spacingValue = import->GetSpacing().GetDataPointer();
-  std::cout << "import->GetSpacing(): " << spacingValue << std::endl;
-
-  const double data3[2] = {1.0, 1.0};
-  import->SetOrigin(data3);
-
-  const float data4[2] = {1.0, 1.0};
-  import->SetOrigin(data4);
-
-  const itk::SpacePrecisionType * originValue = import->GetOrigin().GetDataPointer();
-  std::cout << "import->GetOrigin(): " << originValue << std::endl;
-
-=======
->>>>>>> aee2c2d8
   //
   // The rest of this code determines whether the shrink code produced
   // the image we expected.
